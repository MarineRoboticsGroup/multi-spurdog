--- conflicted
+++ resolved
@@ -70,11 +70,7 @@
 
         <!-- Launch communication and graph managers-->
         <node name="comms_lbl" pkg="spurdog_acomms" type="comms_multiagent.py" output="screen">
-<<<<<<< HEAD
-            <param name="sound_speed" value="1506" />
-=======
             <param name="sound_speed" value="1504" />
->>>>>>> a86f3e45
             <param name="sigma_range" value="1" />
             <param name="ping_timeout" value="4" />
             <param name="send_data" value="true" />
